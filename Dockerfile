# Copyright 2019 IBM Corporation
#
# Licensed under the Apache License, Version 2.0 (the "License");
# you may not use this file except in compliance with the License.
# You may obtain a copy of the License at
#
# http://www.apache.org/licenses/LICENSE-2.0
#
# Unless required by applicable law or agreed to in writing, software
# distributed under the License is distributed on an "AS IS" BASIS,
# WITHOUT WARRANTIES OR CONDITIONS OF ANY KIND, either express or implied.
# See the License for the specific language governing permissions and
# limitations under the License.

# Production build dockerfile
# Stage 1: build using golang image
FROM golang as builder

WORKDIR $GOPATH/src/github.com/kappnav/controller

# install dep tool
RUN curl https://raw.githubusercontent.com/golang/dep/master/install.sh | sh

# Copy dependecies over
COPY  Gopkg.* ./

# load vendor dependent packages
RUN dep ensure -v -vendor-only

# Copy source over
COPY *.go ./

# Linter
RUN go get -u golang.org/x/lint/golint; golint -set_exit_status

# Run unit test
COPY test_data ./test_data/
RUN go test -v

# Build executable
RUN CGO_ENABLED=0 GOOS=linux go build -a -ldflags '-extldflags "-static"'

# Stage 2: Build official image based on UBI
FROM registry.access.redhat.com/ubi7-minimal

ARG VERSION
ARG BUILD_DATE

LABEL name="Application Navigator" \
<<<<<<< HEAD
      version="0.1.0" \
      release="0.1.0" \
=======
      version=$VERSION \
      release=$VERSION \
      created=$BUILD_DATE \
>>>>>>> 98df7190
      vendor="kAppNav" \
      summary="Controller image for Application Navigator" \
      description="This image contains the Controller for Application Navigator"

RUN microdnf -y install shadow-utils \
    && microdnf clean all \
    && mkdir /licenses \
    && useradd -u 1001 -r -g 0 -s /usr/sbin/nologin default \
    && microdnf -y remove shadow-utils \
    && microdnf clean all \
    && mkdir /app \
    && chown 1001:0 /app \
    && chmod g+rwx /app

COPY --from=builder --chown=1001:0 /go/src/github.com/kappnav/controller/controller /app
COPY --chown=1001:0 licenses/ /licenses/
COPY --chown=1001:0 testcntlr.sh /bin/testcntlr.sh
USER 1001
WORKDIR /app

# run with log level 2
# Note liveness/readiness probe depends on './controller'
CMD ./controller -v 2<|MERGE_RESOLUTION|>--- conflicted
+++ resolved
@@ -47,14 +47,9 @@
 ARG BUILD_DATE
 
 LABEL name="Application Navigator" \
-<<<<<<< HEAD
-      version="0.1.0" \
-      release="0.1.0" \
-=======
       version=$VERSION \
       release=$VERSION \
       created=$BUILD_DATE \
->>>>>>> 98df7190
       vendor="kAppNav" \
       summary="Controller image for Application Navigator" \
       description="This image contains the Controller for Application Navigator"
